--- conflicted
+++ resolved
@@ -13,11 +13,7 @@
 from brainscore.metrics.transformations import CartesianProduct, CrossValidation, standard_error_of_the_mean, \
     apply_aggregate
 from brainscore.utils import LazyLoad
-<<<<<<< HEAD
-from neural_nlp.neural_data.ecog_greta_v2 import load_Fedorenko2016
-=======
 from neural_nlp.neural_data.ecog_greta import load_Fedorenko2016
->>>>>>> 8ceba531
 from neural_nlp.neural_data.fmri import load_voxels, load_rdm_sentences, \
     load_Pereira2018_Blank, load_Pereira2018_Blank_languageresiduals
 from neural_nlp.stimuli import load_stimuli, StimulusSet
@@ -391,21 +387,15 @@
                                                                    stratification_coord='sentence_id'))
     return _Fedorenko2016(metric=metric)
 
-<<<<<<< HEAD
+  
 def Fedorenko2016EncodingAll():
-=======
-def Fedorenko2016Encoding():
->>>>>>> 8ceba531
     regression = linear_regression(xarray_kwargs=dict(stimulus_coord='stimulus_id'))  # word
     correlation = pearsonr_correlation(xarray_kwargs=dict(correlation_coord='stimulus_id'))
     metric = CrossRegressedCorrelation(regression=regression, correlation=correlation,
                                        crossvalidation_kwargs=dict(splits=5, kfold=True, split_coord='stimulus_id',
                                                                    stratification_coord='sentence_id'))
-<<<<<<< HEAD
+
     return _Fedorenko2016All(metric=metric)
-=======
-    return _Fedorenko2016(metric=metric)
->>>>>>> 8ceba531
 
 
 def holdout_subject_ceiling(assembly, metric, subject_column='subject'):
